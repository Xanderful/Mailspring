<script>

function runPluginsSequence(callback) {
  var grid = {};
  var w = 12;
  var h = 7;
  var gridSizeW = 921 / w;
  var gridSizeH = 640 / h;

  var filled = 0;
  var count = w * h;

  for (var x = 0; x < w; x ++) {
    for (var y = 0; y < h; y ++) {
      grid[x+","+y] = true;
    }
  }

  var shapes = {
    'SquareBig': [[0,0], [0,1], [1,0], [1,1]],
    'L': [[0,0], [0, 1], [0, 2], [1, 2]],
    'L-Small': [[1,1], [0, 1], [1, 0]],
    'L-sideways': [[0,0], [1, 0], [2, 0], [0, 1]],
    'ThreeHorizontal': [[0,0], [1, 0], [2, 0]],
    'TwoHorizontal': [[0,0], [1, 0]],
    'ThreeVertical': [[0,0], [0, 1], [0, 2]],
    'Square': [[0,0]]
  };

  var windowContainer = document.getElementById('window-container');
  var windowDivs = [];

  while (filled < count) {
    var rootX = Math.floor((Math.random() * 112315) % w);
    var rootY = Math.floor((Math.random() * 612312) % h);

    var shapeKeys = Object.keys(shapes);
    for (var i = 0; i < shapeKeys.length; i ++) {
      var shapeKey = shapeKeys[i];
      var shape = shapes[shapeKey];

      var doesFit = true;
      for (var ii = 0; ii < shape.length; ii ++) {
        var gridX = rootX + shape[ii][0];
        var gridY = rootY + shape[ii][1];
        if (grid[gridX+","+gridY] !== true) {
          doesFit = false;
          break;
        }
      }

      if (doesFit) {
        var div = document.createElement('div');
        div.classList.add('part');

        var colorClass = ['color-a', 'color-b', 'color-c', 'color-d', 'color-e'][Math.floor((Math.random() * 10123) % 4)];
        div.classList.add(colorClass);

        div.style.position = 'relative';
        div.style.left = rootX * gridSizeW + "px";
        div.style.top = rootY * gridSizeH + "px";

        var shapeLookup = {};
        for (var ii = 0; ii < shape.length; ii ++) {
          shapeLookup[shape[ii][0]+","+shape[ii][1]] = true;
        }

        var maxExtentX = 0;
        var maxExtentY = 0;
        for (var ii = 0; ii < shape.length; ii ++) {
          var shapeGridX = shape[ii][0];
          var shapeGridY = shape[ii][1];
          var worldGridX = rootX + shapeGridX;
          var worldGridY = rootY + shapeGridY;
          grid[worldGridX+","+worldGridY] = shapeKey;
          filled += 1;

          maxExtentX = Math.max(maxExtentX, shapeGridX + 1);
          maxExtentY = Math.max(maxExtentY, shapeGridY + 1);

          var gridEl = document.createElement('div');
          gridEl.style.position = 'absolute';
          gridEl.style.left = shapeGridX * gridSizeW + 'px';
          gridEl.style.top = shapeGridY * gridSizeH + 'px';
          gridEl.style.width = gridSizeW+'px';
          gridEl.style.height = gridSizeH+'px';
          var gridElInner = document.createElement('div');
          if (shapeLookup[(shapeGridX - 1)+","+shapeGridY]) {
            gridElInner.style.left = '0';
          }
          if (shapeLookup[(shapeGridX + 1)+","+shapeGridY]) {
            gridElInner.style.right = '0';
          }
          if (shapeLookup[shapeGridX+","+(shapeGridY-1)]) {
            gridElInner.style.top = '0';
          }
          if (shapeLookup[shapeGridX+","+(shapeGridY+1)]) {
            gridElInner.style.bottom = '0';
          }
          gridEl.appendChild(gridElInner);
          div.appendChild(gridEl);
        }

        // compute the angle we want to animate it in
        var distFromCenterX = ((rootX + maxExtentX / 2) - w / 2);
        var distFromCenterY = ((rootY + maxExtentY / 2) - h / 2);
        var dist = Math.sqrt(Math.pow(distFromCenterY, 2) + Math.pow(distFromCenterX, 2));
        var angle = Math.atan2(distFromCenterY, distFromCenterX);
        var radius = -100;

        div.style.width = (maxExtentX * gridSizeW) + "px";
        div.style.height = (maxExtentY * gridSizeH) + "px";
        div.style.position = 'absolute';
        div.style.transitionDelay = Math.round(dist / 10.0 * 1700) + 'ms';
        div.style.opacity = 0;
        div.style.transform = 'translate3d('+Math.round(Math.cos(angle) * radius)+'px, '+Math.round(Math.sin(angle) * radius)+'px, 0px) scale3d(0.2,0.2, 1)';
        windowDivs.push(div);
        windowContainer.appendChild(div);
        break;
      }
    }
  }

  setTimeout(function() {
    for (var ii = 0; ii < windowDivs.length; ii++) {
      windowDivs[ii].style.transform = 'translate3d(0,0,0)';
      windowDivs[ii].style.opacity = 1;
    }
  }, 10);

  setTimeout(function() {
    for (var ii = 0; ii < windowDivs.length; ii++) {
      var div = windowDivs[ii];
      for (var x = 0; x < div.children.length; x++) {
        var inner = div.children[x].children[0];
        inner.style.transform = "scale(1.2,1.2)";
      }
      div.classList.add('color-white');
    }
  }, 4400);

  setTimeout(function() {
    for (var ii = 0; ii < windowDivs.length; ii++) {
      var div = windowDivs[ii];
      div.classList.add('color-transparent');
    }
    document.getElementById('plugins-title').style.opacity = 0;
    setTimeout(function() {
      callback();
    }, 2500);
  }, 5000);
}
</script>

<div id="hero" class="hero">
  <div id="watercolor-left" class="hero-bg" >
    <img id="left-solid" src="images/left.jpg"/><img id="left-trans" src="images/left-trans.png"/>
  </div>
  <div id="watercolor-right" class="hero-bg">
    <img id="right-trans" src="images/right-trans.png"/><img id="right-solid" src="images/right.jpg"/>
  </div>

  <div id="bg-fade"></div>

  <div id="animation-container" class="animation-container">
  </div>
</div>

<div id="hero-text" class="hero-text">
  <h1 style="margin:0;">N1</h1>
<<<<<<< HEAD
  <h4>The extensible, open-source mail client</h4>
=======
  <h4>The extensible, open source mail&nbsp;client.</h4>
>>>>>>> 9c0b867b
  <div class="cta" style="margin-top:40px;">
    <div id="play-intro"><div class="triangle"></div>Play Intro</div>
  </div>
</div><|MERGE_RESOLUTION|>--- conflicted
+++ resolved
@@ -168,11 +168,7 @@
 
 <div id="hero-text" class="hero-text">
   <h1 style="margin:0;">N1</h1>
-<<<<<<< HEAD
-  <h4>The extensible, open-source mail client</h4>
-=======
   <h4>The extensible, open source mail&nbsp;client.</h4>
->>>>>>> 9c0b867b
   <div class="cta" style="margin-top:40px;">
     <div id="play-intro"><div class="triangle"></div>Play Intro</div>
   </div>
