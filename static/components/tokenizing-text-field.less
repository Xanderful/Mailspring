--- conflicted
+++ resolved
@@ -63,21 +63,6 @@
     position: relative;
     padding-left: 2.1em;
 
-<<<<<<< HEAD
-        input {
-            display: inline-block;
-            width: initial;
-            padding: 2px 0;
-            margin: 0 5px 5px 0;
-            border: none;
-            min-width: 5em;
-            background-color:transparent;
-        }
-
-        input:focus {
-            box-shadow: none;
-        }
-=======
     input {
       display: inline-block;
       width: initial;
@@ -86,7 +71,9 @@
       border: none;
       min-width: 5em;
       background-color:transparent;
->>>>>>> e7f3e77f
+    }
+    input:focus {
+      box-shadow: none;
     }
   }
 }
