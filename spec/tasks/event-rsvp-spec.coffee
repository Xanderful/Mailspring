--- conflicted
+++ resolved
@@ -35,11 +35,7 @@
         "email": @myEmail,
         "status": 'noreply'}
       ]
-<<<<<<< HEAD
-    @task = new EventRSVPTask({accountId: TEST_ACCOUNT_ID}, @event, "no")
-=======
     @task = new EventRSVPTask(@event, @myEmail, "no")
->>>>>>> 3b3d6a0a
 
   describe "performLocal", ->
     it "should mark our status as no", ->
