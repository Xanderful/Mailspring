# This Dockerfile builds a production-ready image of K2 to be used across all
# services. See the Dockerfile documentation here:
# https://docs.docker.com/engine/reference/builder/

# Use the latest Node 6 base docker image
# https://github.com/nodejs/docker-node
FROM node:6
<<<<<<< HEAD
RUN mkdir -p /usr/src/app
WORKDIR /usr/src/app
COPY package.json /usr/src/app/
RUN npm install
COPY . /usr/src/app
EXPOSE 8080
CMD [ "./node_modules/pm2/bin/pm2", "start", "./pm2-prod-${AWS_SERVICE_NAME}.yml"]
=======

# Copy everything (excluding what's in .dockerignore) into an empty dir
COPY . /home
WORKDIR /home

RUN npm install --production

# This will do an `npm install` for each of our modules and then link them all
# together. See more about Lerna here: https://github.com/lerna/lerna We have
# to run this separately from npm postinstall due to permission issues.
RUN node_modules/.bin/lerna bootstrap

# External services run on port 5100. Expose it.
EXPOSE 5100

# We use a start-aws command that automatically spawns the correct process
# based on environment variables (which changes instance to instance)
CMD [ "npm", "run", "start-aws"]
>>>>>>> a71e5c6a
<|MERGE_RESOLUTION|>--- conflicted
+++ resolved
@@ -5,15 +5,6 @@
 # Use the latest Node 6 base docker image
 # https://github.com/nodejs/docker-node
 FROM node:6
-<<<<<<< HEAD
-RUN mkdir -p /usr/src/app
-WORKDIR /usr/src/app
-COPY package.json /usr/src/app/
-RUN npm install
-COPY . /usr/src/app
-EXPOSE 8080
-CMD [ "./node_modules/pm2/bin/pm2", "start", "./pm2-prod-${AWS_SERVICE_NAME}.yml"]
-=======
 
 # Copy everything (excluding what's in .dockerignore) into an empty dir
 COPY . /home
@@ -31,5 +22,4 @@
 
 # We use a start-aws command that automatically spawns the correct process
 # based on environment variables (which changes instance to instance)
-CMD [ "npm", "run", "start-aws"]
->>>>>>> a71e5c6a
+CMD [ "./node_modules/pm2/bin/pm2", "start", "./pm2-prod-${AWS_SERVICE_NAME}.yml"]