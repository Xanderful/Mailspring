--- conflicted
+++ resolved
@@ -6,11 +6,8 @@
 }
 
 function jsonSchema(modelName) {
-<<<<<<< HEAD
-  const models = ['Message', 'Thread', 'File', 'Error', 'SyncbackRequest', 'Contact']
-=======
-  const models = ['Message', 'Thread', 'File', 'Error', 'SyncbackRequest', 'Account']
->>>>>>> 14b5bef0
+  const models = ['Message', 'Thread', 'File', 'Error', 'SyncbackRequest', 'Account', 'Contact']
+
   if (models.includes(modelName)) {
     return Joi.object();
   }
