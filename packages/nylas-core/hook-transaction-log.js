--- conflicted
+++ resolved
@@ -24,14 +24,7 @@
       });
 
       db.Transaction.create(transactionData).then((transaction) => {
-<<<<<<< HEAD
-        const pubsubPayload = transaction.dataValues;
-        pubsubPayload.attributes = dataValues;
-        pubsubPayload.cursor = transaction.id;
-        PubsubConnector.notifyDelta(db.accountId, pubsubPayload);
-=======
         PubsubConnector.notifyDelta(db.accountId, transaction.toJSON());
->>>>>>> 1eef4c34
       })
     }
   }
