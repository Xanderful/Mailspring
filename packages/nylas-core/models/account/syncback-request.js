const {typeJSON} = require('../model-helpers')

module.exports = (sequelize, Sequelize) => {
  const SyncbackRequest = sequelize.define('SyncbackRequest', {
    type: Sequelize.STRING,
    status: {
      type: Sequelize.ENUM("NEW", "SUCCEEDED", "FAILED"),
      defaultValue: "NEW",
      allowNull: false,
<<<<<<< HEAD
    },
    error: {
      type: Sequelize.STRING,
      get: function get() {
        return JSON.parse(this.getDataValue('error'))
      },
      set: function set(val) {
        this.setDataValue('error', JSON.stringify(val));
      },
    },
    props: {
      type: Sequelize.STRING,
      get: function get() {
        return JSON.parse(this.getDataValue('props'))
      },
      set: function set(val) {
        this.setDataValue('props', JSON.stringify(val));
      },
=======
>>>>>>> ba2d865a
    },
    error: typeJSON('error'),
    props: typeJSON('props'),
  });

  return SyncbackRequest;
};<|MERGE_RESOLUTION|>--- conflicted
+++ resolved
@@ -7,27 +7,6 @@
       type: Sequelize.ENUM("NEW", "SUCCEEDED", "FAILED"),
       defaultValue: "NEW",
       allowNull: false,
-<<<<<<< HEAD
-    },
-    error: {
-      type: Sequelize.STRING,
-      get: function get() {
-        return JSON.parse(this.getDataValue('error'))
-      },
-      set: function set(val) {
-        this.setDataValue('error', JSON.stringify(val));
-      },
-    },
-    props: {
-      type: Sequelize.STRING,
-      get: function get() {
-        return JSON.parse(this.getDataValue('props'))
-      },
-      set: function set(val) {
-        this.setDataValue('props', JSON.stringify(val));
-      },
-=======
->>>>>>> ba2d865a
     },
     error: typeJSON('error'),
     props: typeJSON('props'),
