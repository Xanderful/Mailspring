const {DatabaseConnector} = require('nylas-core')

function fetchCorrespondingThread({db, accountId, message}) {
  const cleanedSubject = cleanSubject(message.subject)
  return getThreads({db, message, cleanedSubject})
  .then((threads) => {
    return findCorrespondingThread({message, threads})
  })
}

function getThreads({db, message, cleanedSubject}) {
  const {Thread} = db
  return Thread.findAll({
    where: {
      threadId: message.headers.threadId,
      cleanedSubject: cleanedSubject,
    },
    order: [
      ['id', 'DESC']
    ],
  })
}

function findCorrespondingThread({message, threads}) {
  for (const thread of threads) {
    for (const match of thread.messages) {
      // Ignore BCC
      const {matchEmails, messageEmails} = removeBccParticipants({message, match})

      // A thread is probably related if it has more than two common participants
      const intersectingParticipants = getIntersectingParticipants({messageEmails, matchEmails})
      if (intersectingParticipants.length >= 2) {
        if (thread.messages.length >= MAX_THREAD_LENGTH)
          break
        return match.thread
      }

      // Handle case for self-sent emails
      if (!message.from || !message.to)
        return
      if (isSentToSelf({message, match})) {
        if (thread.messages.length >= MAX_THREAD_LENGTH)
          break
        return match.thread
      }
    }
  }
}

function removeBccParticipants({message, match}) {
  const matchBcc = match.bcc ? match.bcc : []
  const messageBcc = message.bcc ? message.bcc : []
  const matchParticipants = [...match.from, ...match.to, ...match.cc, ...match.bcc]
  const messageParticipants = [...message.from, ...message.to, ...message.cc, ...message.bcc]
  let matchEmails = matchParticipants.filter((participant) => {
    return matchBcc.find(bcc => bcc === participant)
  })
  matchEmails.map((email) => {
    return email[1]
  })
  let messageEmails = messageParticipants.filter((participant) => {
    return messageBcc.find(bcc => bcc === participant)
  })
  messageEmails.map((email) => {
    return email[1]
  })
  return {messageEmails, matchEmails}
}

function getIntersectingParticipants({messageEmails, matchEmails}) {
  const matchParticipants = new Set(matchEmails)
  const messageParticipants = new Set(messageEmails)
  const intersectingParticipants = new Set([...matchParticipants]
    .filter(participant => messageParticipants.has(participant)))
  return intersectingParticipants
}

function isSentToSelf({message, match}) {
  const matchFrom = match.from.map((participant) => {
    return participant[1]
  })
  const matchTo = match.to.map((participant) => {
    return participant[1]
  })
  const messageFrom = message.from.map((participant) => {
    return participant[1]
  })
  const messageTo = message.to.map((participant) => {
    return participant[1]
  })

  return (messageTo.length === 1 &&
    messageFrom === messageTo &&
    matchFrom === matchTo &&
    messageTo === matchFrom)
}

function cleanSubject(subject) {
  if (subject === null) {
    return ""
  }
  const regex = new RegExp(/^((re|fw|fwd|aw|wg|undeliverable|undelivered):\s*)+/ig)
  const cleanedSubject = subject.replace(regex, () => "")
  return cleanedSubject
}

function getThreadFromHeader({db, inReplyTo}) {
  const {Message} = db
  return Message.find({where: {messageId: inReplyTo}})
  .then((message) => {
    return message.getThread()
  })
}

function matchThread({db, accountId, message}) {
  const {Thread} = db
  if (message.headers['In-Reply-To']) {
    return getThreadFromHeader({db, inReplyTo: message.headers['In-Reply-To']})
    .then((thread) => {
      if (thread) {
        return thread
      }
      return fetchCorrespondingThread({db, accountId, message})
      .then((thread) => {
        if (thread) {
          return thread
        }
        return Thread.create({
          cleanedSubject: cleanSubject(message.subject),
          firstMessageTimestamp: message.date,
          unreadCount: 0,
          starredCount: 0,
        })
      })
    })
  }

  return fetchCorrespondingThread({db, accountId, message})
  .then((thread) => {
    if (thread) {
      return thread
    }
    return Thread.create({
      cleanedSubject: cleanSubject(message.subject),
      firstMessageTimestamp: message.date,
      unreadCount: 0,
      starredCount: 0,
    })
  })
}

function addMessageToThread({db, accountId, message}) {
  const {Thread} = db
  // Check for Gmail's own thread ID
  if (message.headers['X-GM-THRID']) {
    const thread = Thread.find({where: {threadId: message.headers['X-GM-THRID']}})
    if (thread) {
      return thread
    }
    return Thread.create({
      cleanedSubject: cleanSubject(message.subject),
      threadId: message.headers['X-GM-THRID'],
    })
  }
  return matchThread({db, accountId, message})
  .then((thread) => ({db, thread}))
}

<<<<<<< HEAD
function updateThreadProperties({db, thread, message}) {
  const {Category} = db;
  Category.findById(message.CategoryId).then((category) => {
    if (category.role !== 'sent') {
      thread.lastMessageReceivedTimestamp = message.date;
      thread.save();
    }
  })
  thread.lastMessageTimestamp = message.date;

  thread.hasCategory(message.CategoryId).then((hasCategory) => {
    if (!hasCategory) {
      thread.addCategory(message.CategoryId)
    }
  });

  if (message.unread) {
    thread.unreadCount++;
  }
  if (message.starred) {
    thread.starredCount++;
  }
  thread.save();
}


function processMessage({message, accountId}) {
  return DatabaseConnector.forAccount(accountId)
  .then((db) => addMessageToThread({db, accountId, message}))
  .then(({db, thread}) => {
=======
function processMessage({db, accountId, message}) {
  return addMessageToThread({db, accountId, message})
  .then((thread) => {
>>>>>>> 2d90c5bb
    thread.addMessage(message)
    message.setThread(thread)
    updateThreadProperties({db, thread, message})
    return message
  })
}

module.exports = {
  order: 1,
  processMessage,
}<|MERGE_RESOLUTION|>--- conflicted
+++ resolved
@@ -160,13 +160,15 @@
     return Thread.create({
       cleanedSubject: cleanSubject(message.subject),
       threadId: message.headers['X-GM-THRID'],
+      firstMessageTimestamp: message.date,
+      unreadCount: 0,
+      starredCount: 0,
     })
   }
   return matchThread({db, accountId, message})
-  .then((thread) => ({db, thread}))
-}
-
-<<<<<<< HEAD
+  .then((thread) => (thread))
+}
+
 function updateThreadProperties({db, thread, message}) {
   const {Category} = db;
   Category.findById(message.CategoryId).then((category) => {
@@ -192,16 +194,9 @@
   thread.save();
 }
 
-
-function processMessage({message, accountId}) {
-  return DatabaseConnector.forAccount(accountId)
-  .then((db) => addMessageToThread({db, accountId, message}))
-  .then(({db, thread}) => {
-=======
 function processMessage({db, accountId, message}) {
   return addMessageToThread({db, accountId, message})
   .then((thread) => {
->>>>>>> 2d90c5bb
     thread.addMessage(message)
     message.setThread(thread)
     updateThreadProperties({db, thread, message})
