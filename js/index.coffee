--- conflicted
+++ resolved
@@ -312,12 +312,8 @@
         height: a[0].getBoundingClientRect().height
       })
       a.addClass("free-falling")
-<<<<<<< HEAD
-      a.append($('<img class="static-composer" src="images/composer-no-shadow.png" class="composer">'))
+      a.append($('<img class="static-composer" src="{{ site.baseurl }}/images/composer-no-shadow.png" class="composer">'))
       fixStaticClientImages()
-=======
-      a.append($('<img class="static-composer" src="{{ site.baseurl }}/images/composer-no-shadow.png" class="composer">'))
->>>>>>> c5513119
       setTimeout =>
         a.addClass("finished")
         a.css({ width: "", height: "" })
