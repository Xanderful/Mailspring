---
---

animationContainerSize = [0,0]

moveCursor = (start, end) ->
  try
    selection = document.getSelection?()
    return unless selection
    child = selection.anchorNode?.childNodes?[0]
    if child
      node = child
    else
      node = selection.anchorNode
    return unless node
    if selection.setBaseAndExtent
      selection.setBaseAndExtent(node, start, node, end)
    else if Range
      range = new Range
      start = Math.min(node.length ? 1000, start)
      end = Math.min(node.lengty ? 1000, end)
      range.setStart(node, start)
      range.setEnd(node, end)
      selection.removeAllRanges?()
      selection.addRange?(range)
    else return
  catch e
    console.error e
  return

typeMe = (str, parent, {top, left}) -> new Promise (resolve, reject) ->
  el = $("<div contenteditable=true id='editable'/>")
  parent.append(el)
  el.css {top, left}
  el.focus()
  sequence = Promise.resolve()
  accumulator = ""
  setTimeout ->
    _.each str.split(''), (char, i) ->
      delay = Math.random() * 120 + 10
      sequence = sequence.then -> new Promise (resolve, reject) ->
        accumulator += char
        el.html(accumulator)
        selection = document.getSelection()
        moveCursor(accumulator.length, accumulator.length)
        setTimeout(resolve, delay)
    sequence.then ->
      resolve()
  , 1500

addFramesToAnimationContainer = (frames, {wrapId}) ->
  i = 0
  frameImgs = _.map frames, ({delay, callback}, frame) ->
    i++
    "<img id='#{frame}' src='images/#{frame}.png' style='z-index: #{i}'/>"
  frameImgs = frameImgs.join('')
  $("#animation-container").append("<div id='#{wrapId}'>#{frameImgs}</div>")
  return

runFrames = (frames) ->
  sequence = Promise.resolve()
  _.each frames, ({delay, callback}, frame) ->
    sequence = sequence.then -> new Promise (resolve, reject) ->
      $("##{frame}").show()
      if callback then callback(delay, resolve)
      else setTimeout(resolve, delay)
  return sequence

window.screencastSequence = ->

  # Need to know the dimensions of the images used in step 1
  screenHeight = 823
  bufferHeight = 100
  animationContainerSize = [1136,screenHeight+bufferHeight]
  positionAnimationContainer()

  typeInReply = (delay, resolve) ->
    coords =
      top: 449
      left: 608
    typeMe("Wow! Iceland looks awesome.", $("#step1"), coords)
    .then ->
      setTimeout ->
        moveCursor(19, 26)
        $("#1-4-hovering-toolbar").addClass("pop-in")
        resolve()
      , delay

  markBold = (delay, resolve) ->
    setTimeout ->
      $("#editable").html("Wow! Iceland looks <strong>awesome</strong>.")
      len = $("#editable").html().length
      moveCursor(len, len)
      $("#1-4-hovering-toolbar").removeClass("pop-in").addClass("pop-out")
      setTimeout(resolve, 2*delay)
    , delay

  adjustTypedText = (delay, resolve) ->
    try
      if Audio
        a = new Audio
        a.src = "images/send.ogg"
        a.autoplay = true
        $("#step1").append(a)
        a.play?()
    catch
      console.log "Audio not supported"
    $("#editable").removeAttr("contenteditable")
    $("#editable").css top: 568, left: 607
    setTimeout(resolve, delay)

  showMultiSelectToolbar = (delay, resolve) ->
    $toolbarWrap = $("<div id='toolbar-wrap'><img id='toolbar' class='slide-in-from-top' src='images/2-topbar.png' style='display:block; position: relative' /></div>")
    $("#step2").append($toolbarWrap)
    $toolbarWrap.css
      "display": "block"
      "position": "absolute"
      "overflow": "hidden"
      "z-index": "7"
      "left": "266px"
      "top": "32px"
    setTimeout(resolve, delay)

  postArchiveUpdate = (delay, resolve) ->
    $("#toolbar").removeClass("slide-in-from-top").addClass("slide-out-to-top")
    $("#2-8-hover-archive").hide()
    $("#2-9-depress-archive").hide()
    $("#2-7-select-row-4").hide()
    $("#2-4-select-row-2").hide()
    setTimeout(resolve, delay)

  frames =
    step1:
      "1-1-initial-outlook-base": {delay: 3000}
      "1-2-depress-reply": {delay: 250}
      "1-3-show-reply": {delay: 500, callback: typeInReply}
      "1-4-hovering-toolbar": {delay: 1000, callback: markBold}
      "1-5-depress-send": {delay: 300}
      "1-6-sent-message": {delay: 2000, callback: adjustTypedText}
    step2:
      "2-1-initial-gmail-base": {delay: 2000}
      "2-2-select-row-1": {delay: 400, callback: showMultiSelectToolbar}
      "2-3-cursor-to-row-2": {delay: 400}
      "2-4-select-row-2": {delay: 400}
      "2-5-cursor-to-row-3": {delay: 250}
      "2-6-cursor-to-row-4": {delay: 400}
      "2-7-select-row-4": {delay: 800}
      "2-8-hover-archive": {delay: 1000}
      "2-9-depress-archive": {delay: 250}
      "2-10-updated-threadlist": {delay: 2000, callback: postArchiveUpdate}

  addFramesToAnimationContainer(frames.step1, wrapId: "step1")
  addFramesToAnimationContainer(frames.step2, wrapId: "step2")

  $("##{_.keys(frames.step1)[0]}").show()

  $("#step1").append("<h4>N1 is a brand new email client built by Nylas.</h4>")
  return runFrames(frames.step1).then -> new Promise (resolve, reject) ->
<<<<<<< HEAD
    # $("#step2").append("<h4>It even works with Gmail labels and workflows.</h4>")
    # $("#step1").addClass("slide-out")
    # $("#step2").addClass("slide-in")
    # $("##{_.keys(frames.step2)[0]}").show()
    # $("#step1").on "animationend", ->
    #   $("#step1").off "animationend"
    #   $("#step1").remove()
    #   runFrames(frames.step2).then ->
    #     $("#step2").removeClass("slide-in").addClass("slide-out")
    #     $("#step2").on "animationend", ->
    #       $("#step2").remove()
    #       return resolve()
=======
    $("#step2").append("<h4>It feels familiar, even for Gmail users.</h4>")
    $("#step1").addClass("slide-out")
    $("#step2").addClass("slide-in")
    $("##{_.keys(frames.step2)[0]}").show()
    $("#step1").on "animationend", ->
      $("#step1").off "animationend"
      $("#step1").remove()
      runFrames(frames.step2).then ->
        $("#step2").removeClass("slide-in").addClass("slide-out")
        $("#step2").on "animationend", ->
          $("#step2").remove()
          return resolve()
>>>>>>> 9c0b867b

window.providerSequence = ->
  new Promise (resolve, reject) ->
    providers = [
      "outlook"
      "exchange"
      "gmail"
      "icloud"
      "yahoo"
    ]
    imgs = providers.map (provider, i) ->
      "<img id='#{provider}' class='provider-img p-#{i}' src='images/providers/#{provider}@2x.png'/>"
    .join('')
    os = "<img id='os-image' src='images/platforms.png'>"
    header = "<h4>N1 is universal and cross-platform.</h4>"

    $("#animation-container").html("<div id='provider-wrap'>#{header}#{imgs}<br/>#{os}</div>")
    setTimeout ->
      $("#provider-wrap").addClass("slide-out")
      $("#provider-wrap").on "animationend", ->
        $("#provider-wrap").remove()
        resolve()
    , 4000

window.pluginsSequence = ->
  new Promise (resolve, reject) ->
    $("#animation-container").html('<div id="window-container" class="window"><div class="screenshot"></div></div><h4 id="plugins-title">N1 also supports rich plugins to add new features.</h4>')
    runPluginsSequence(resolve)

positionAnimationContainer = ->
  winW = $(window).width()
  winH = $(window).height() - $("#nav").height()
  [w,h] = animationContainerSize

  leftoverH = Math.max(winH - h - 80, 0)

  scaleW = 1 - (Math.min(winW - w, 0) / -w)
  scaleH = 1 - (Math.min(winH - h, 0) / -h)
  scale = Math.min(scaleW, scaleH)
  $("#animation-container").css
    "width": "#{w}px"
    "height": "#{h}px"
    "margin-left": "-#{w/2}px"
    "margin-top": "#{leftoverH/2}px"
    "-webkit-transform": "scale(#{scale})"
    "-moz-transform": "scale(#{scale})"
    "-ms-transform": "scale(#{scale})"
    "-o-transform": "scale(#{scale})"
    "transform": "scale(#{scale})"

# To allow for a fixed amount of bleed below the fold regardless of window
# size.
fixHeroHeight = ->
  Math.max(Math.min($("#hero")?.height($(window).height() + 200), 640), 1200)

# To ensure that our overflowing, dynamically sized screenshot pushes the
# remaining content down the correct ammount.
fixHeroMargin = ->
  marginBottom = Math.max(($("#main-screenshot").height() + ($("#main-screenshot").offset().top - $("#hero").offset().top)) - $("#hero").height(), 0)
  $("#hero").css(marginBottom: marginBottom)

# To ensure there's enough white-space between the watercolor images to
# let the hero text show through.
fixWatercolors = ->

  leftSolid = 708/800
  leftTrans = 196/800
  rightSolid = 295/800
  rightTrans = 433/800

  hh = $("#hero").height()
  hw = $("#hero").width()
  leftSolidWidth = hh * leftSolid
  leftTransWidth = hh * leftTrans
  rightSolidWidth = hh * rightSolid
  rightTransWidth = hh * rightTrans
  $("#left-solid").height(hh).width(leftSolidWidth)
  $("#left-trans").height(hh).width(leftTransWidth)
  $("#right-solid").height(hh).width(rightSolidWidth)
  $("#right-trans").height(hh).width(rightTransWidth)

  heroLeft = $("#hero-text").offset().left
  heroRight = $("#hero-text").offset().left + $("#hero-text").width()

  lw = (leftSolidWidth + leftTransWidth)
  rw = (rightSolidWidth + rightTransWidth)

  overlapLeft = 50
  overlapRight = 160
  shiftLeft = Math.min(heroLeft - lw + overlapLeft, 0)
  shiftRight = Math.min((hw - heroRight) - rw + overlapRight, 0)

  $("#watercolor-left").css(left: shiftLeft)
  $("#watercolor-right").css(right: shiftRight)

fixStaticClientImages = ->
  overhang = 70
  padding = 40
  nominalScreenshot = 1280
  nominalComposer = 615
  innerWidth = $("#static-client-images").innerWidth() - padding - overhang

  scale = Math.min(1 - (nominalScreenshot - innerWidth) / nominalScreenshot, 1)
  $("#static-screenshot, #static-screenshot-wrap").width(nominalScreenshot * scale)
  $("#static-composer").width(nominalComposer * scale)

onResize = ->
  fixHeroHeight()
  # fixHeroMargin()
  fixWatercolors()
  positionAnimationContainer()
  fixStaticClientImages()

window.onresize = onResize
$ ->
  onResize()
  $("body").addClass("initial")

  $("#play-intro").on "click", ->
    $("body").removeClass("finished")
    $("#window-container").remove()
    $("#plugins-title").remove()
    $("#window-container-after-spacer").removeClass("free-falling")
    $("#static-client-images").hide()
    $("body").addClass("start-animation").removeClass("initial")
    screencastSequence()
    .then(providerSequence)
    .then(pluginsSequence)
    .then =>
      $("body").addClass("finished")
      a = $('#window-container')
      a.children('.part').remove()
      a.css({
        width: a[0].getBoundingClientRect().width,
        height: a[0].getBoundingClientRect().height
      })
      a.addClass("free-falling")
      a.append($('<img id="static-composer" src="images/composer-no-shadow.png" class="composer">'));
      setTimeout =>
        a.addClass("finished");
        a.css({
          width: "",
          height: ""
        })
      , 1
      $("#hero").parent().append(a)
      $("#window-container-after-spacer").addClass("free-falling")
      $('#play-intro').html('<div class="triangle"></div>Replay Intro</div>')

  $("#hamburger").on "click", ->
    $("#nav").toggleClass("open")

console.log("%cWe love your curiosity! Let us know what other easter eggs you find. 😊 We're always looking for extraordinary people. Check out the jobs page or give me a ping at evan@nylas.com if you're interested in learning more about some of the big challenges we're tackling", "font-size: 16px;font-family:FaktPro, sans-serif;line-height:1.7")<|MERGE_RESOLUTION|>--- conflicted
+++ resolved
@@ -156,20 +156,6 @@
 
   $("#step1").append("<h4>N1 is a brand new email client built by Nylas.</h4>")
   return runFrames(frames.step1).then -> new Promise (resolve, reject) ->
-<<<<<<< HEAD
-    # $("#step2").append("<h4>It even works with Gmail labels and workflows.</h4>")
-    # $("#step1").addClass("slide-out")
-    # $("#step2").addClass("slide-in")
-    # $("##{_.keys(frames.step2)[0]}").show()
-    # $("#step1").on "animationend", ->
-    #   $("#step1").off "animationend"
-    #   $("#step1").remove()
-    #   runFrames(frames.step2).then ->
-    #     $("#step2").removeClass("slide-in").addClass("slide-out")
-    #     $("#step2").on "animationend", ->
-    #       $("#step2").remove()
-    #       return resolve()
-=======
     $("#step2").append("<h4>It feels familiar, even for Gmail users.</h4>")
     $("#step1").addClass("slide-out")
     $("#step2").addClass("slide-in")
@@ -182,7 +168,6 @@
         $("#step2").on "animationend", ->
           $("#step2").remove()
           return resolve()
->>>>>>> 9c0b867b
 
 window.providerSequence = ->
   new Promise (resolve, reject) ->
