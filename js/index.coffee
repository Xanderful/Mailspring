---
---

# startSequence()
# .then(step1)
# .then(step2)
# .then(step3)
# .then(step4)
# .then(step5)
#
# # show composer
# step1 = ->
#   startStep()
#   .then(focusClient)
#   .then(doReply)
#   .then(typeReply)
#   .then(addImage)
#   .then(sendEmail)
#
# step2 = ->
#   startStep()
#   .then(addAccount)
#   .then(focusPicker)
#   .then(selectAccount)
#   .then(swapModes)
#
# step3 = ->
#   startStep()
#   .then(openLabelPicker)
#   .then(typeLabel)
#   .then(applyLabel)
#
# step4 = ->
#   startStep()
#   .then(openInspectorPanel)
#   .then(typeCommand)
#   .then(activateExtension)
#
# step5 = ->
#   startStep()
#   .then(fadeClient)
#   .then(showCta)

animationContainerSize = [0,0]

moveCursor = (start, end) ->
  try
    selection = document.getSelection?()
    return unless selection
    child = selection.anchorNode?.childNodes?[0]
    if child
      node = child
    else
      node = selection.anchorNode
    return unless node
    if selection.setBaseAndExtent
      selection.setBaseAndExtent(node, start, node, end)
    else if Range
      range = new Range
      start = Math.min(node.length ? 1000, start)
      end = Math.min(node.lengty ? 1000, end)
      range.setStart(node, start)
      range.setEnd(node, end)
      selection.removeAllRanges?()
      selection.addRange?(range)
    else return
  catch e
    console.error e
  return

typeMe = (str, parent, {top, left}) -> new Promise (resolve, reject) ->
  el = $("<div contenteditable=true id='editable'/>")
  parent.append(el)
  el.css {top, left}
  el.focus()
  sequence = Promise.resolve()
  accumulator = ""
  setTimeout ->
    _.each str.split(''), (char, i) ->
      delay = Math.random() * 120 + 10
      sequence = sequence.then -> new Promise (resolve, reject) ->
        accumulator += char
        el.html(accumulator)
        selection = document.getSelection()
        moveCursor(accumulator.length, accumulator.length)
        setTimeout(resolve, delay)
    sequence.then ->
      resolve()
  , 1500

addFramesToAnimationContainer = (frames, {wrapId}) ->
  i = 0
  frameImgs = _.map frames, ({delay, callback}, frame) ->
    i++
    "<img id='#{frame}' src='images/#{frame}.png' style='z-index: #{i}'/>"
  frameImgs = frameImgs.join('')
  $("#animation-container").append("<div id='#{wrapId}'>#{frameImgs}</div>")
  return

runFrames = (frames) ->
  sequence = Promise.resolve()
  _.each frames, ({delay, callback}, frame) ->
    sequence = sequence.then -> new Promise (resolve, reject) ->
      $("##{frame}").show()
      if callback then callback(delay, resolve)
      else setTimeout(resolve, delay)
  return sequence

window.screencastSequence = ->

  # Need to know the dimensions of the images used in step 1
  animationContainerSize = [1136,823]
  positionAnimationContainer()

  typeInReply = (delay, resolve) ->
    coords =
      top: 449
      left: 608
    typeMe("Wow! Iceland looks awesome.", $("#step1"), coords)
    .then ->
      setTimeout ->
        moveCursor(19, 26)
        $("#1-4-hovering-toolbar").addClass("pop-in")
        resolve()
      , delay

  markBold = (delay, resolve) ->
    setTimeout ->
      $("#editable").html("Wow! Iceland looks <strong>awesome</strong>.")
      len = $("#editable").html().length
      moveCursor(len, len)
      $("#1-4-hovering-toolbar").removeClass("pop-in").addClass("pop-out")
      setTimeout(resolve, 2*delay)
    , delay

  adjustTypedText = (delay, resolve) ->
    try
      if Audio
        a = new Audio
        a.src = "images/send.ogg"
        a.autoplay = true
        $("#step1").append(a)
        a.play?()
    catch
      console.log "Audio not supported"
    $("#editable").removeAttr("contenteditable")
    $("#editable").css top: 568, left: 607
    setTimeout(resolve, delay)

  showMultiSelectToolbar = (delay, resolve) ->
    $toolbarWrap = $("<div id='toolbar-wrap'><img id='toolbar' class='slide-in-from-top' src='images/2-topbar.png' style='display:block; position: relative' /></div>")
    $("#step2").append($toolbarWrap)
    $toolbarWrap.css
      "display": "block"
      "position": "absolute"
      "overflow": "hidden"
      "z-index": "7"
      "left": "266px"
      "top": "32px"
    setTimeout(resolve, delay)

  postArchiveUpdate = (delay, resolve) ->
    $("#toolbar").removeClass("slide-in-from-top").addClass("slide-out-to-top")
    $("#2-8-hover-archive").hide()
    $("#2-9-depress-archive").hide()
    $("#2-7-select-row-4").hide()
    $("#2-4-select-row-2").hide()
    setTimeout(resolve, delay)

  frames =
    step1:
      "1-1-initial-outlook-base": {delay: 3000}
      "1-2-depress-reply": {delay: 250}
      "1-3-show-reply": {delay: 500, callback: typeInReply}
      "1-4-hovering-toolbar": {delay: 1000, callback: markBold}
      "1-5-depress-send": {delay: 300}
      "1-6-sent-message": {delay: 2000, callback: adjustTypedText}
    step2:
      "2-1-initial-gmail-base": {delay: 2000}
      "2-2-select-row-1": {delay: 400, callback: showMultiSelectToolbar}
      "2-3-cursor-to-row-2": {delay: 400}
      "2-4-select-row-2": {delay: 400}
      "2-5-cursor-to-row-3": {delay: 250}
      "2-6-cursor-to-row-4": {delay: 400}
      "2-7-select-row-4": {delay: 800}
      "2-8-hover-archive": {delay: 1000}
      "2-9-depress-archive": {delay: 250}
      "2-10-updated-threadlist": {delay: 2000, callback: postArchiveUpdate}

  addFramesToAnimationContainer(frames.step1, wrapId: "step1")
  addFramesToAnimationContainer(frames.step2, wrapId: "step2")

  $("##{_.keys(frames.step1)[0]}").show()

  $("#step1").append("<h4>N1 is a great-looking email desktop client.</h4>")
  return runFrames(frames.step1).then -> new Promise (resolve, reject) ->
    $("#step2").append("<h4>Fresh, yet familiar</h4>")
    $("#step1").addClass("slide-out")
    $("#step2").addClass("slide-in")
    $("##{_.keys(frames.step2)[0]}").show()
    $("#step1").on "animationend", ->
      $("#step1").off "animationend"
      $("#step1").remove()
      runFrames(frames.step2).then ->
        $("#step2").removeClass("slide-in").addClass("slide-out")
        $("#step2").on "animationend", ->
          $("#step2").remove()
          return resolve()

window.providerSequence = ->
  new Promise (resolve, reject) ->
    providers = [
      "outlook"
      "exchange"
      "gmail"
      "icloud"
      "yahoo"
    ]
    imgs = providers.map (provider, i) ->
      "<img id='#{provider}' class='provider-img p-#{i}' src='images/providers/#{provider}@2x.png'/>"
    .join('')
    os = "<img id='os-image' src='images/platforms.png'>"
    header = "<h2>Works everywhere for everyone</h2>"

    $("#animation-container").html("<div id='provider-wrap'>#{header}#{imgs}<br/>#{os}</div>")
    setTimeout ->
      $("#provider-wrap").addClass("slide-out")
      $("#provider-wrap").on "animationend", ->
        $("#provider-wrap").remove()
        resolve()
    , 4000

window.pluginsSequence = ->
  new Promise (resolve, reject) ->
    $("#animation-container").html('<div id="window-container" class="window"><div class="screenshot"></div></div><h2 id="plugins-title">N1 is hackable!</h2>')
    runPluginsSequence()

positionAnimationContainer = ->
  winW = $(window).width()
  winH = $(window).height() - $("#nav").height()
  [w,h] = animationContainerSize

  leftoverH = Math.max(winH - h - 80, 0)

  scaleW = 1 - (Math.min(winW - w, 0) / -w)
  scaleH = 1 - (Math.min(winH - h, 0) / -h)
  scale = Math.min(scaleW, scaleH)
  $("#animation-container").css
    "width": "#{w}px"
    "height": "#{h}px"
    "margin-left": "-#{w/2}px"
    "margin-top": "#{leftoverH/2}px"
    "-webkit-transform": "scale(#{scale})"
    "-moz-transform": "scale(#{scale})"
    "-ms-transform": "scale(#{scale})"
    "-o-transform": "scale(#{scale})"
    "transform": "scale(#{scale})"

# To allow for a fixed amount of bleed below the fold regardless of window
# size.
fixHeroHeight = ->
  Math.max(Math.min($("#hero")?.height($(window).height() + 200), 640), 1200)

# To ensure that our overflowing, dynamically sized screenshot pushes the
# remaining content down the correct ammount.
fixHeroMargin = ->
  marginBottom = Math.max(($("#main-screenshot").height() + ($("#main-screenshot").offset().top - $("#hero").offset().top)) - $("#hero").height(), 0)
  $("#hero").css(marginBottom: marginBottom)

# To ensure there's enough white-space between the watercolor images to
# let the hero text show through.
fixWatercolors = ->

  leftSolid = 708/800
  leftTrans = 196/800
  rightSolid = 295/800
  rightTrans = 433/800

  hh = $("#hero").height()
  hw = $("#hero").width()
  leftSolidWidth = hh * leftSolid
  leftTransWidth = hh * leftTrans
  rightSolidWidth = hh * rightSolid
  rightTransWidth = hh * rightTrans
  $("#left-solid").height(hh).width(leftSolidWidth)
  $("#left-trans").height(hh).width(leftTransWidth)
  $("#right-solid").height(hh).width(rightSolidWidth)
  $("#right-trans").height(hh).width(rightTransWidth)

  heroLeft = $("#hero-text").offset().left
  heroRight = $("#hero-text").offset().left + $("#hero-text").width()

  lw = (leftSolidWidth + leftTransWidth)
  rw = (rightSolidWidth + rightTransWidth)

  overlapLeft = 50
  overlapRight = 160
  shiftLeft = Math.min(heroLeft - lw + overlapLeft, 0)
  shiftRight = Math.min((hw - heroRight) - rw + overlapRight, 0)

  $("#watercolor-left").css(left: shiftLeft)
  $("#watercolor-right").css(right: shiftRight)

fixStaticClientImages = ->
  overhang = 70
  padding = 40
  nominalScreenshot = 1280
  nominalComposer = 615
  innerWidth = $("#static-client-images").innerWidth() - padding - overhang

  scale = Math.min(1 - (nominalScreenshot - innerWidth) / nominalScreenshot, 1)
  $("#static-screenshot, #static-screenshot-wrap").width(nominalScreenshot * scale)
  $("#static-composer").width(nominalComposer * scale)

onResize = ->
  fixHeroHeight()
  # fixHeroMargin()
  fixWatercolors()
  positionAnimationContainer()
  fixStaticClientImages()

window.onresize = onResize
window.onload = ->
  onResize()
  $("body").addClass("initial")
  $("#play-intro").on "click", ->
    $("#static-client-images").hide()
    $("body").addClass("start-animation").removeClass("initial")
    screencastSequence()
    .then(providerSequence)
<<<<<<< HEAD

  $("#hamburger").on "click", ->
    $("#nav").toggleClass("open")
=======
    .then(pluginsSequence)
>>>>>>> b0228161
<|MERGE_RESOLUTION|>--- conflicted
+++ resolved
@@ -328,10 +328,7 @@
     $("body").addClass("start-animation").removeClass("initial")
     screencastSequence()
     .then(providerSequence)
-<<<<<<< HEAD
+    .then(pluginsSequence)
 
   $("#hamburger").on "click", ->
-    $("#nav").toggleClass("open")
-=======
-    .then(pluginsSequence)
->>>>>>> b0228161
+    $("#nav").toggleClass("open")