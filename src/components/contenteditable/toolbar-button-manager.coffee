--- conflicted
+++ resolved
@@ -32,11 +32,7 @@
       component: ToolbarButtons
       props:
         buttonConfigs: buttonConfigs
-<<<<<<< HEAD
-      locationRefNode: locationRef
-=======
       locationRefNode: locationRefNode
->>>>>>> 91a589bd
       width: buttonConfigs.length * 28.5
       height: 34
     }
