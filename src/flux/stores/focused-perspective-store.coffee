_ = require 'underscore'
NylasStore = require 'nylas-store'
AccountStore = require './account-store'
MailboxPerspective = require '../../mailbox-perspective'
CategoryStore = require './category-store'
Actions = require '../actions'

class FocusedPerspectiveStore extends NylasStore
  constructor: ->
<<<<<<< HEAD
    if NylasEnv.savedState.perspective
      @_current = MailboxPerspective.fromJSON(NylasEnv.savedState.perspective)
    @_current ?= @_defaultPerspective()
=======
    @_current = @_initCurrentPerspective(NylasEnv.savedState.perspective)
>>>>>>> 91a589bd

    @listenTo CategoryStore, @_onCategoryStoreChanged
    @listenTo Actions.focusMailboxPerspective, @_onFocusPerspective
    @listenTo Actions.focusDefaultMailboxPerspectiveForAccounts, @_onFocusAccounts

<<<<<<< HEAD
=======
  _initCurrentPerspective: (savedPerspective, accounts = AccountStore.accounts()) =>
    if savedPerspective
      current = MailboxPerspective.fromJSON(savedPerspective)
      if current
        accountIds = _.pluck(accounts, 'id')
        accountIdsNotPresent = _.difference(current.accountIds, accountIds)
        current = null if accountIdsNotPresent.length > 0

    current ?= @_defaultPerspective()
    return current

>>>>>>> 91a589bd
  # Inbound Events

  _onCategoryStoreChanged: ->
    if @_current.isEqual(MailboxPerspective.forNothing())
      @_setPerspective(@_defaultPerspective())
    else
      accountIds = @_current.accountIds
      categories = @_current.categories()
      catExists  = (cat) -> CategoryStore.byId(cat.accountId, cat.id)
      categoryHasBeenDeleted = categories and not _.every(categories, catExists)

    if categoryHasBeenDeleted
      @_setPerspective(@_defaultPerspective(accountIds))

  _onFocusPerspective: (perspective) =>
    return if perspective.isEqual(@_current)
    @_setPerspective(perspective)

  _onFocusAccounts: (accountsOrIds) =>
    return unless accountsOrIds
    @_setPerspective(MailboxPerspective.forInbox(accountsOrIds))

  _defaultPerspective: (accounts = AccountStore.accounts()) ->
    return MailboxPerspective.forNothing() unless accounts.length > 0
    return MailboxPerspective.forInbox(accounts)

  _setPerspective: (perspective) ->
    return if perspective?.isEqual(@_current)
    NylasEnv.savedState.perspective = perspective.toJSON()
    @_current = perspective
    @trigger()

  # Public Methods

  current: =>
    @_current

module.exports = new FocusedPerspectiveStore()<|MERGE_RESOLUTION|>--- conflicted
+++ resolved
@@ -7,20 +7,12 @@
 
 class FocusedPerspectiveStore extends NylasStore
   constructor: ->
-<<<<<<< HEAD
-    if NylasEnv.savedState.perspective
-      @_current = MailboxPerspective.fromJSON(NylasEnv.savedState.perspective)
-    @_current ?= @_defaultPerspective()
-=======
     @_current = @_initCurrentPerspective(NylasEnv.savedState.perspective)
->>>>>>> 91a589bd
 
     @listenTo CategoryStore, @_onCategoryStoreChanged
     @listenTo Actions.focusMailboxPerspective, @_onFocusPerspective
     @listenTo Actions.focusDefaultMailboxPerspectiveForAccounts, @_onFocusAccounts
 
-<<<<<<< HEAD
-=======
   _initCurrentPerspective: (savedPerspective, accounts = AccountStore.accounts()) =>
     if savedPerspective
       current = MailboxPerspective.fromJSON(savedPerspective)
@@ -32,7 +24,6 @@
     current ?= @_defaultPerspective()
     return current
 
->>>>>>> 91a589bd
   # Inbound Events
 
   _onCategoryStoreChanged: ->
