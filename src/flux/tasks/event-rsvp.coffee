Task = require './task'
Event = require '../models/event'
{APIError} = require '../errors'
Utils = require '../models/utils'
DatabaseStore = require '../stores/database-store'
AccountStore = require '../stores/account-store'
Actions = require '../actions'
NylasAPI = require '../nylas-api'

module.exports =
class EventRSVPTask extends Task
<<<<<<< HEAD
  constructor: (@message, @event, @RSVPResponse) ->
    account = AccountStore.accountForId(@message.accountId)
    @myEmail = account?.me().email.toLowerCase().trim()
=======
  constructor: (@event, @RSVPEmail, @RSVPResponse) ->
>>>>>>> 3b3d6a0a
    super

  performLocal: ->
    DatabaseStore.inTransaction (t) =>
      t.find(Event, @event.id).then (updated) =>
        @event = updated ? @event
        @_previousParticipantsState = Utils.deepClone(@event.participants)

        for p in @event.participants
          if p.email is @RSVPEmail
            p.status = @RSVPResponse

        t.persistModel(@event)

  performRemote: ->
    NylasAPI.makeRequest
      path: "/send-rsvp"
      accountId: @event.accountId
      method: "POST"
      body: {
        event_id: @event.id,
        status: @RSVPResponse
      }
      returnsModel: true
    .thenReturn(Task.Status.Success)
    .catch APIError, (err) =>
      @event.participants = @_previousParticipantsState
      DatabaseStore.inTransaction (t) =>
        t.persistModel(@event)
      .thenReturn(Task.Status.Failed)

  onOtherError: -> Promise.resolve()
  onTimeoutError: -> Promise.resolve()
  onOfflineError: -> Promise.resolve()<|MERGE_RESOLUTION|>--- conflicted
+++ resolved
@@ -9,13 +9,7 @@
 
 module.exports =
 class EventRSVPTask extends Task
-<<<<<<< HEAD
-  constructor: (@message, @event, @RSVPResponse) ->
-    account = AccountStore.accountForId(@message.accountId)
-    @myEmail = account?.me().email.toLowerCase().trim()
-=======
   constructor: (@event, @RSVPEmail, @RSVPResponse) ->
->>>>>>> 3b3d6a0a
     super
 
   performLocal: ->
