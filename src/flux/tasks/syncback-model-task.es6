--- conflicted
+++ resolved
@@ -107,10 +107,7 @@
       }
       return Promise.resolve(Task.Status.Retry)
     }
-<<<<<<< HEAD
-=======
 
->>>>>>> 91a589bd
     NylasEnv.reportError(err);
     return Promise.resolve([Task.Status.Failed, err])
   };
