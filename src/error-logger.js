// This file cannot be Coffeescript because it loads before the
// Coffeescript interpreter. Note that it runs in both browser and
// renderer processes.

var ErrorLogger, _, fs, path, app, os, remote;
os = require('os');
fs = require('fs-plus');
path = require('path');
if (process.type === 'renderer') {
  remote = require('electron').remote;
  app = remote.require('app');
} else {
  app = require('app');
}

// A globally available ErrorLogger that can report errors to various
// sources and enhance error functionality.
//
// This runs in both the backend browser process and each and every
// renderer process.
//
// This is available as `global.errorLogger` in the backend browser
// process.
//
// It is available at `NylasEnv.errorLogger` in each renderer process.
// You should almost always use `NylasEnv.reportError` in the renderer
// processes instead of manually accessing the `errorLogger`
//
// The errorLogger will report errors to a log file as well as to 3rd
// party reporting services if enabled.
module.exports = ErrorLogger = (function() {

  function ErrorLogger(args) {
    this.reportError = this.reportError.bind(this)
    this.inSpecMode = args.inSpecMode
    this.inDevMode = args.inDevMode
    this.resourcePath = args.resourcePath

    this._extendErrorObject()

    this._extendNativeConsole()

    this.extensions = this._setupErrorLoggerExtensions(args)

    if (this.inSpecMode) { return }

    this._cleanOldLogFiles();
    this._setupNewLogFile();
    this._hookProcessOutputsToLogFile();
  }

  /////////////////////////////////////////////////////////////////////
  /////////////////////////// PUBLIC METHODS //////////////////////////
  /////////////////////////////////////////////////////////////////////

  ErrorLogger.prototype.reportError = function(error, extra) {
<<<<<<< HEAD
=======
    var nslog = require('nslog');
>>>>>>> 91a589bd
    if (!error) { error = {stack: ""} }
    this._appendLog(error.stack)
    if (extra) { this._appendLog(extra) }
    this._notifyExtensions("reportError", error, extra)
    if (process.type === 'browser') { nslog(error.stack) }
  }

  ErrorLogger.prototype.openLogs = function() {
    var shell = require('shell');
    shell.openItem(this._logPath());
  };

  ErrorLogger.prototype.apiDebug = function(error) {
    this._appendLog(error, error.statusCode, error.message);
    this._notifyExtensions("onDidLogAPIError", error);
  }


  /////////////////////////////////////////////////////////////////////
  ////////////////////////// PRIVATE METHODS //////////////////////////
  /////////////////////////////////////////////////////////////////////

  ErrorLogger.prototype._extendNativeConsole = function(args) {
    console.debug = this._consoleDebug.bind(this)

    if (process.type === 'browser' && process.platform === 'darwin') {
      var nslog = require('nslog');
      console.log = nslog;
      console.error = nslog;
    }
  }
<<<<<<< HEAD

  // globally define Error.toJSON. This allows us to pass errors via IPC
  // and through the Action Bridge. Note:they are not re-inflated into
  // Error objects automatically.
  ErrorLogger.prototype._extendErrorObject = function(args) {
    Object.defineProperty(Error.prototype, 'toJSON', {
      value: function () {
        var alt = {};

        Object.getOwnPropertyNames(this).forEach(function (key) {
          alt[key] = this[key];
        }, this);

=======

  // globally define Error.toJSON. This allows us to pass errors via IPC
  // and through the Action Bridge. Note:they are not re-inflated into
  // Error objects automatically.
  ErrorLogger.prototype._extendErrorObject = function(args) {
    Object.defineProperty(Error.prototype, 'toJSON', {
      value: function () {
        var alt = {};

        Object.getOwnPropertyNames(this).forEach(function (key) {
          alt[key] = this[key];
        }, this);

>>>>>>> 91a589bd
        return alt;
      },
      configurable: true
    });
  }

  ErrorLogger.prototype._setupErrorLoggerExtensions = function(args) {
    var extension, extensionConstructor, extensionPath, extensions, extensionsPath, i, len, ref;
    if (args == null) {
      args = {};
    }
    extensions = [];
    extensionsPath = path.join(args.resourcePath, 'src', 'error-logger-extensions');
    ref = fs.listSync(extensionsPath);
    for (i = 0, len = ref.length; i < len; i++) {
      extensionPath = ref[i];
      if (path.basename(extensionPath)[0] === '.') {
        continue;
      }
      extensionConstructor = require(extensionPath);
      if (!(typeof extensionConstructor === "function")) {
        throw new Error("Logger Extensions must return an extension constructor");
      }
      extension = new extensionConstructor({
        inSpecMode: args.inSpecMode,
        inDevMode: args.inDevMode,
        resourcePath: args.resourcePath
      });
      extensions.push(extension);
    }
    return extensions;
  };

  ErrorLogger.prototype._logPath = function() {
    var tmpPath = app.getPath('temp');

    var logpid = process.pid;
    if (process.type === 'renderer') {
      logpid = remote.process.pid + "." +  process.pid;
    }
    return path.join(tmpPath, 'Nylas-N1-' + logpid + '.log');
  }

  // If we're the browser process, remove log files that are more than
  // two days old. These log files get pretty big because we're logging
  // so verbosely.
  ErrorLogger.prototype._cleanOldLogFiles = function() {
    if (process.type === 'browser') {
      var tmpPath = app.getPath('temp');
      fs.readdir(tmpPath, function(err, files) {
        if (err) {
          console.error(err);
          return;
        }

        var logFilter = new RegExp("Nylas-N1-[.0-9]*.log$");
        files.forEach(function(file) {
          if (logFilter.test(file) === true) {
            var filepath = path.join(tmpPath, file);
            fs.stat(filepath, function(err, stats) {
              var lastModified = new Date(stats['mtime']);
              var fileAge = Date.now() - lastModified.getTime();
              if (fileAge > (1000 * 60 * 60 * 24 * 2)) { // two days
                fs.unlink(filepath);
              }
            });
          }
        });
      });
    }
  }

  ErrorLogger.prototype._setupNewLogFile = function() {
    // Open a file write stream to log output from this process
    console.log("Streaming log data to "+this._logPath());

    this.loghost = os.hostname();
    this.logstream = fs.createWriteStream(this._logPath(), {
      flags: 'a',
      encoding: 'utf8',
      fd: null,
      mode: 0666
    });
  }

  ErrorLogger.prototype._hookProcessOutputsToLogFile = function() {
    var self = this;
    // Override stdout and stderr to pipe their output to the file
    // in addition to calling through to the existing implementation
    function hook_process_output(channel, callback) {
      var old_write = process[channel].write;
      process[channel].write = (function(write) {
          return function(string, encoding, fd) {
              write.apply(process[channel], arguments)
              callback(string, encoding, fd)
          }
      })(process[channel].write)

      // Return a function that can be used to undo this change
      return function() {
        process[channel].write = old_write
      };
    }

    hook_process_output('stdout', function(string, encoding, fd) {
      self._appendLog.apply(self, [string]);
    });
    hook_process_output('stderr', function(string, encoding, fd) {
      self._appendLog.apply(self, [string]);
    });
  }

  ErrorLogger.prototype._notifyExtensions = function() {
    var command, args;
    command = arguments[0]
    args = 2 <= arguments.length ? Array.prototype.slice.call(arguments, 1) : [];
    for (var i=0; i < this.extensions.length; i++) {
      extension = this.extensions[i]
      extension[command].apply(this, args);
    }
  }

  // Create a new console.debug option, which takes `true` (print)
  // or `false`, don't print in console as the first parameter.
  // This makes it easy for developers to turn on and off
  // "verbose console" mode.
  ErrorLogger.prototype._consoleDebug = function() {
    var args = [];
    var showIt = arguments[0];
    for (var ii = 1; ii < arguments.length; ii++) {
      args.push(arguments[ii]);
    }
    if ((this.inDevMode === true) && (showIt === true)) {
      console.log.apply(console, args);
    }
    this._appendLog.apply(this, [args]);
  }

  ErrorLogger.prototype._appendLog = function(obj) {
    if (this.inSpecMode) { return };

    try {
      var message = JSON.stringify({
        host: this.loghost,
        timestamp: (new Date()).toISOString(),
        payload: obj
      })+"\n";

      this.logstream.write(message, 'utf8', function (err) {
        if (err) {
          console.error("ErrorLogger: Unable to write to the log stream!" + err.toString());
        }
      });
    } catch (err) {
      console.error("ErrorLogger: Unable to write to the log stream." + err.toString());
    }
  };

  return ErrorLogger;

})();<|MERGE_RESOLUTION|>--- conflicted
+++ resolved
@@ -54,10 +54,7 @@
   /////////////////////////////////////////////////////////////////////
 
   ErrorLogger.prototype.reportError = function(error, extra) {
-<<<<<<< HEAD
-=======
     var nslog = require('nslog');
->>>>>>> 91a589bd
     if (!error) { error = {stack: ""} }
     this._appendLog(error.stack)
     if (extra) { this._appendLog(extra) }
@@ -89,7 +86,6 @@
       console.error = nslog;
     }
   }
-<<<<<<< HEAD
 
   // globally define Error.toJSON. This allows us to pass errors via IPC
   // and through the Action Bridge. Note:they are not re-inflated into
@@ -103,21 +99,6 @@
           alt[key] = this[key];
         }, this);
 
-=======
-
-  // globally define Error.toJSON. This allows us to pass errors via IPC
-  // and through the Action Bridge. Note:they are not re-inflated into
-  // Error objects automatically.
-  ErrorLogger.prototype._extendErrorObject = function(args) {
-    Object.defineProperty(Error.prototype, 'toJSON', {
-      value: function () {
-        var alt = {};
-
-        Object.getOwnPropertyNames(this).forEach(function (key) {
-          alt[key] = this[key];
-        }, this);
-
->>>>>>> 91a589bd
         return alt;
       },
       configurable: true
