--- conflicted
+++ resolved
@@ -1,5 +1,6 @@
 _ = require 'underscore'
 
+AccountStore = require './flux/stores/account-store'
 CategoryStore = require './flux/stores/category-store'
 DatabaseStore = require './flux/stores/database-store'
 SearchSubscription = require './search-subscription'
@@ -47,13 +48,8 @@
     return false unless _.isEqual(@accountIds, other.accountIds)
     true
 
-<<<<<<< HEAD
-  category: ->
-    throw new Error("category: Not implemented in base class.")
-=======
   categories: =>
     []
->>>>>>> 96f429ff
 
   threads: =>
     throw new Error("threads: Not implemented in base class.")
@@ -76,7 +72,6 @@
       return false unless CategoryStore.getTrashCategory(AccountStore.accountForId(aid))
     return true
 
-
 class SearchMailboxPerspective extends MailboxPerspective
   constructor: (@accountIds, @searchQuery) ->
     super(@accountIds)
@@ -84,39 +79,10 @@
     unless _.isString(@searchQuery)
       throw new Error("SearchMailboxPerspective: Expected a `string` search query")
 
-<<<<<<< HEAD
-  canApplyToThreads: ->
-    false
-
-  canArchiveThreads: ->
-    false
-
-  canTrashThreads: ->
-    false
-
-  category: ->
-    null
-
-  threads: ->
-    new SearchSubscription(@searchQuery, @account?.id)
-
-class AllMailboxPerspective extends MailboxPerspective
-  constructor: (@account) ->
-    @name = "All"
-    @iconName = "all-mail.png"
-    @
-
-  category: ->
-    CategoryStore.getStandardCategory(@account, "all")
-
-  matchers: ->
-    [Thread.attributes.accountId.equal(@account.id)]
-=======
     @
 
   isEqual: (other) =>
     super(other) and other.searchQuery is @searchQuery
->>>>>>> 96f429ff
 
   threads: =>
     new SearchSubscription(@searchQuery, @accountIds)
@@ -127,12 +93,9 @@
   canArchiveThreads: =>
     false
 
-<<<<<<< HEAD
-=======
-  canTrashThreads: =>
-    false
-
->>>>>>> 96f429ff
+  canTrashThreads: =>
+    false
+
 
 class StarredMailboxPerspective extends MailboxPerspective
   constructor: (@accountIds) ->
@@ -141,15 +104,6 @@
     @iconName = "starred.png"
     @
 
-<<<<<<< HEAD
-  category: ->
-    null
-
-  matchers: ->
-    [Thread.attributes.starred.equal(true)]
-
-  canApplyToThreads: ->
-=======
   threads: =>
     query = DatabaseStore.findAll(Thread).where([
       Thread.attributes.accountId.in(@accountIds),
@@ -159,7 +113,6 @@
     return new MutableQuerySubscription(query, {asResultSet: true})
 
   canApplyToThreads: =>
->>>>>>> 96f429ff
     true
 
   applyToThreads: (threadsOrIds) =>
@@ -188,16 +141,6 @@
 
 
 class CategoryMailboxPerspective extends MailboxPerspective
-<<<<<<< HEAD
-  constructor: (@account, @_category) ->
-    unless @_category
-      throw new Error("CategoryMailboxPerspective: You msut provide a category")
-
-    @name = @_category.displayName
-
-    if @_category.name
-      @iconName = "#{@_category.name}.png"
-=======
   constructor: (@_categories) ->
     super(_.uniq(_.pluck(@_categories, 'accountId')))
 
@@ -209,54 +152,11 @@
     @name = @_categories[0].displayName
     if @_categories[0].name
       @iconName = "#{@_categories[0].name}.png"
->>>>>>> 96f429ff
     else
       @iconName = CategoryHelpers.categoryIconName(@accountIds[0])
 
     @
 
-<<<<<<< HEAD
-  category: ->
-    @_category
-
-  matchers: =>
-    matchers = []
-    return matchers unless @account?
-    if @account.usesLabels()
-      matchers.push Thread.attributes.labels.contains(@_category.id)
-    else if @account.usesFolders()
-      matchers.push Thread.attributes.folders.contains(@_category.id)
-    matchers
-
-  canApplyToThreads: ->
-    not (@_category.isLockedCategory())
-
-  canArchiveThreads: ->
-    return false if @_category.name in ["archive", "all", "sent"]
-    super
-
-  canTrashThreads: ->
-    return false if @_category.name in ["trash"]
-    super
-
-  applyToThreads: (threadsOrIds) ->
-    if @account.usesLabels()
-      FocusedPerspectiveStore = require './flux/stores/focused-perspective-store'
-      currentLabel = FocusedPerspectiveStore.current().category
-      if currentLabel and not (currentLabel.isLockedCategory())
-        labelsToRemove = [currentLabel]
-
-      ChangeLabelsTask = require './flux/tasks/change-labels-task'
-      task = new ChangeLabelsTask
-        threads: threadsOrIds
-        labelsToAdd: [@_category]
-        labelsToRemove: labelsToRemove
-    else
-      ChangeFolderTask = require './flux/tasks/change-folder-task'
-      task = new ChangeFolderTask
-        threads: threadsOrIds
-        folder: @_category
-=======
   isEqual: (other) =>
     super(other) and _.isEqual(@categories(), other.categories())
 
@@ -275,7 +175,6 @@
 
   canApplyToThreads: =>
     not _.any @_categories, (c) -> c.isLockedCategory()
->>>>>>> 96f429ff
 
   canArchiveThreads: =>
     for cat in @_categories
@@ -287,16 +186,6 @@
       return false if cat.name in ["trash"]
     super
 
-<<<<<<< HEAD
-  constructor: ->
-    @name = 'All Accounts'
-    # TODO change
-    @iconName = 'folder.png'
-    @
-
-  category: ->
-    null
-=======
   applyToThreads: (threadsOrIds) =>
     # TODO:
     # categoryToApplyForAccount = {}
@@ -323,7 +212,6 @@
     #     folder: @category
     #
     # Actions.queueTask(task)
->>>>>>> 96f429ff
 
 
 module.exports = MailboxPerspective